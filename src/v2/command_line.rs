use super::common::*;

/// A command line to be executed by Docker.
#[derive(Debug, Deserialize, Clone, Eq, PartialEq, Serialize)]
#[serde(untagged)]
pub enum CommandLine {
    /// A command-line specified as unparsed shell code.
    ShellCode(RawOr<String>),

    /// A pre-parsed command-line.  This may actually be empty for fields
    /// like `command`, so we don't try to enforce a minimal length, even
    /// if other fields like `entrypoint` supposedly want at least one
    /// entry.
    Parsed(Vec<RawOr<String>>),
}

impl MergeOverride for CommandLine {}
impl InterpolateAll for CommandLine {}

<<<<<<< HEAD
impl Serialize for CommandLine {
    fn serialize<S>(&self, serializer: S) -> result::Result<S::Ok, S::Error>
    where
        S: Serializer,
    {
        match self {
            &CommandLine::ShellCode(ref s) => s.serialize(serializer),
            &CommandLine::Parsed(ref l) => l.serialize(serializer),
        }
    }
}

impl<'de> Deserialize<'de> for CommandLine {
    fn deserialize<D>(deserializer: D) -> result::Result<CommandLine, D::Error>
    where
        D: Deserializer<'de>,
    {
        struct CommandLineVisitor;

        impl<'de> Visitor<'de> for CommandLineVisitor {
            type Value = CommandLine;

            // The deserializer found a string, so handle it.
            fn visit_str<E>(self, value: &str) -> result::Result<CommandLine, E>
            where
                E: de::Error,
            {
                Ok(CommandLine::ShellCode(
                    raw(value).map_err(|err| E::custom(format!("{}", err)))?,
                ))
            }

            // The deserializer found a sequence.
            fn visit_seq<V>(
                self,
                mut visitor: V,
            ) -> result::Result<Self::Value, V::Error>
            where
                V: SeqAccess<'de>,
            {
                let mut args: Vec<RawOr<String>> = vec![];
                while let Some(arg) = visitor.next_element::<String>()? {
                    args.push(raw(arg).map_err(|err| {
                        <V::Error as serde::de::Error>::custom(format!("{}", err))
                    })?);
                }
                Ok(CommandLine::Parsed(args))
            }

            fn expecting(&self, formatter: &mut fmt::Formatter) -> fmt::Result {
                write!(formatter, "a string or list of strings")
            }
        }

        deserializer.deserialize_any(CommandLineVisitor)
    }
}

=======
>>>>>>> 7e8e0f47
#[test]
fn command_line_may_be_shell_code() {
    let yaml = r#"---
ls $DIR
"#;
    assert_roundtrip!(CommandLine, yaml);
}

#[test]
fn command_line_may_be_parsed() {
    let yaml = r#"---
- ls
- /
"#;
    assert_roundtrip!(CommandLine, yaml);
}<|MERGE_RESOLUTION|>--- conflicted
+++ resolved
@@ -17,67 +17,6 @@
 impl MergeOverride for CommandLine {}
 impl InterpolateAll for CommandLine {}
 
-<<<<<<< HEAD
-impl Serialize for CommandLine {
-    fn serialize<S>(&self, serializer: S) -> result::Result<S::Ok, S::Error>
-    where
-        S: Serializer,
-    {
-        match self {
-            &CommandLine::ShellCode(ref s) => s.serialize(serializer),
-            &CommandLine::Parsed(ref l) => l.serialize(serializer),
-        }
-    }
-}
-
-impl<'de> Deserialize<'de> for CommandLine {
-    fn deserialize<D>(deserializer: D) -> result::Result<CommandLine, D::Error>
-    where
-        D: Deserializer<'de>,
-    {
-        struct CommandLineVisitor;
-
-        impl<'de> Visitor<'de> for CommandLineVisitor {
-            type Value = CommandLine;
-
-            // The deserializer found a string, so handle it.
-            fn visit_str<E>(self, value: &str) -> result::Result<CommandLine, E>
-            where
-                E: de::Error,
-            {
-                Ok(CommandLine::ShellCode(
-                    raw(value).map_err(|err| E::custom(format!("{}", err)))?,
-                ))
-            }
-
-            // The deserializer found a sequence.
-            fn visit_seq<V>(
-                self,
-                mut visitor: V,
-            ) -> result::Result<Self::Value, V::Error>
-            where
-                V: SeqAccess<'de>,
-            {
-                let mut args: Vec<RawOr<String>> = vec![];
-                while let Some(arg) = visitor.next_element::<String>()? {
-                    args.push(raw(arg).map_err(|err| {
-                        <V::Error as serde::de::Error>::custom(format!("{}", err))
-                    })?);
-                }
-                Ok(CommandLine::Parsed(args))
-            }
-
-            fn expecting(&self, formatter: &mut fmt::Formatter) -> fmt::Result {
-                write!(formatter, "a string or list of strings")
-            }
-        }
-
-        deserializer.deserialize_any(CommandLineVisitor)
-    }
-}
-
-=======
->>>>>>> 7e8e0f47
 #[test]
 fn command_line_may_be_shell_code() {
     let yaml = r#"---
