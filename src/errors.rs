--- conflicted
+++ resolved
@@ -9,95 +9,6 @@
 #![allow(missing_docs)]
 #![cfg_attr(feature = "clippy", allow(redundant_closure))]
 
-<<<<<<< HEAD
-use std::io::Write;
-use std::path::PathBuf;
-use valico::json_schema::ValidationState;
-
-error_chain! {
-    // These are external, non-`error_chain` error types that we can
-    // automatically wrap.
-    foreign_links {
-        // The YAML structure in a `docker-compose.yml` file could not be
-        // parsed.
-        Yaml(::serde_yaml::Error);
-    }
-
-    // These are our "native" error types.
-    errors {
-        /// We could not convert a path mounted inside a Docker container to a
-        /// Windows path on the host.
-        ConvertMountedPathToWindows(path: String) {
-            description("could not converted mounted Docker path to a Windows path")
-            display("could not convert '{}' to the equivalent Windows path", &path)
-        }
-
-        /// A value did not conform to a JSON schema.
-        DoesNotConformToSchema(state: ValidationState) {
-            description("data did not conform to schema")
-            display("data did not confirm to schema:{}",
-                    validation_state_to_string(&state))
-        }
-
-        /// The interpolation syntax in the specified string was invalid.
-        InterpolateInvalidSyntax(s: String) {
-            description("invalid interpolation syntax")
-            display("invalid interpolation syntax '{}'", &s)
-        }
-
-        /// The string contains an undefined environment variable.  This is not
-        /// an error for `docker-compose` (which treats undefined variables as
-        /// empty), but it is an error for us because we're a
-        /// `docker-compose.yml` parsing and transforming library, and we
-        /// try not to hide errors.
-        InterpolateUndefinedVariable(s: String) {
-            description("undefined environment variable in interpolation")
-            display("undefined environment variable in interpolation '{}'", &s)
-        }
-
-        /// We tried to parse a string that requires environment variable
-        /// interpolation, but in a context where we've been asked not to
-        /// access the environment.  This is typical when transforming
-        /// `docker-compose.yml` files that we want to interpolate at a later
-        /// time.
-        InterpolationDisabled(s: String) {
-            description("cannot parse without interpolating environment variables")
-            display("cannot parse without interpolating environment variables '{}'",
-                    &s)
-        }
-
-        /// A string value in a `docker-compose.yml` file could not be
-        /// parsed.
-        InvalidValue(wanted: String, input: String) {
-            description("invalid value")
-            display("invalid {} '{}'", &wanted, &input)
-        }
-
-        /// An `.env` file could not be parsed.
-        ParseEnv(line: String) {
-            description("cannot parse env variable declaration")
-            display("cannot parse env variable declaration '{}'", &line)
-        }
-
-        /// A Git URL was either invalid or not compatible with
-        /// `docker-compose`.
-        ParseGitUrl(url: String) {
-            description("not a Docker-compatible git URL")
-            display("not a Docker-compatible git URL '{}'", &url)
-        }
-
-        /// An error occurred reading a file.
-        ReadFile(path: PathBuf) {
-            description("error reading file")
-            display("error reading file '{}'", path.display())
-        }
-
-        /// We don't support the specified version of `docker-compose.yml`.
-        UnsupportedVersion(version: String) {
-            description("unsupported docker-compose.yml version")
-            display("unsupported docker-compose.yml version '{}'", &version)
-        }
-=======
 use std::{
     error::Error as StdError,
     io::{self, Write},
@@ -190,7 +101,6 @@
     #[error(transparent)]
     Yaml(#[from] serde_yaml::Error),
 }
->>>>>>> 7e8e0f47
 
 impl Error {
     /// Create an error reporting a schema validation error.
