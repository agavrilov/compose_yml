[package]
name = "compose_yml"
<<<<<<< HEAD
version = "0.0.56"
=======
version = "0.0.59"
>>>>>>> 7e8e0f47
authors = ["Eric Kidd <git@randomhacks.net>"]
edition = "2018"

description = "Parse, manipulate and serialize docker-compose.yml in a strongly-typed fashion"
documentation = "http://docs.rs/compose_yml"
license = "CC0-1.0 AND Apache-2.0"
readme = "README.md"
repository = "https://github.com/emk/compose_yml"

[dev-dependencies]
anyhow = "1.0.28"

[dependencies]
clippy = { version = "0.*", optional = true }
<<<<<<< HEAD
error-chain = "0.12"
lazy_static = "1.4"
log = "0.4"
regex = "1.3"
serde = "1.0"
serde_derive = "1.0"
serde_json = "1.0"
serde_yaml = "0.8"
yaml-rust = "0.4"
url = "2.1"
valico = "3.1"
=======
lazy_static = "1.0"
log = "0.4.8"
regex = "1.3.6"
serde = { version = "1.0", features = ["derive"] }
serde_json = "1.0"
serde_yaml = "0.8.11"
thiserror = "1.0.14"
yaml-rust = "0.4"
url = "2.1.1"
valico = "3.2.0"
>>>>>>> 7e8e0f47
void = "1.0"<|MERGE_RESOLUTION|>--- conflicted
+++ resolved
@@ -1,10 +1,6 @@
 [package]
 name = "compose_yml"
-<<<<<<< HEAD
-version = "0.0.56"
-=======
 version = "0.0.59"
->>>>>>> 7e8e0f47
 authors = ["Eric Kidd <git@randomhacks.net>"]
 edition = "2018"
 
@@ -19,19 +15,6 @@
 
 [dependencies]
 clippy = { version = "0.*", optional = true }
-<<<<<<< HEAD
-error-chain = "0.12"
-lazy_static = "1.4"
-log = "0.4"
-regex = "1.3"
-serde = "1.0"
-serde_derive = "1.0"
-serde_json = "1.0"
-serde_yaml = "0.8"
-yaml-rust = "0.4"
-url = "2.1"
-valico = "3.1"
-=======
 lazy_static = "1.0"
 log = "0.4.8"
 regex = "1.3.6"
@@ -42,5 +25,4 @@
 yaml-rust = "0.4"
 url = "2.1.1"
 valico = "3.2.0"
->>>>>>> 7e8e0f47
 void = "1.0"